--- conflicted
+++ resolved
@@ -242,21 +242,6 @@
                 "[%s] Transform completed in %.3fs", it.id, transform_time
             )
         else:
-<<<<<<< HEAD
-            self.logger.debug("[%s] Loading without transforms", it.id)
-            load_start = time.time()
-            resized = img_to_array(
-                load_img(
-                    it.src,
-                    target_size=(self.img_size, self.img_size),
-                    color_mode="rgb",
-                )
-            )
-            x_float32 = (resized / 255.0).astype("float32")
-            orig_uint8 = np.clip(resized, 0, 255).astype("uint8")
-            load_time = time.time() - load_start
-            self.logger.debug("[%s] Basic load completed in %.3fs", it.id, load_time)
-=======
             img = ImageLoader.load_pil_image(it.src, ensure_rgb=True)
             img_resized = ImageTransforms.resize_image(
                 img, (self.img_size, self.img_size)
@@ -264,8 +249,6 @@
             resized = np.array(img_resized)
             x_float32 = ImageTransforms.normalize_array(resized)
             orig_uint8 = resized.astype("uint8")
->>>>>>> 981386b7
-
         y: Optional[np.ndarray] = None
         if self.label2idx is not None:
             lab_idx = self.label2idx[it.label]
